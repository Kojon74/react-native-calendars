--- conflicted
+++ resolved
@@ -12,11 +12,8 @@
 import Day from './day/basic';
 import UnitDay from './day/period';
 import MultiDotDay from './day/multi-dot';
-<<<<<<< HEAD
 import MultiPeriodDay from './day/multi-period';
-=======
 import SingleDay from './day/custom';
->>>>>>> ae5f4c8c
 import CalendarHeader from './header';
 import shouldComponentUpdate from './updater';
 
@@ -206,13 +203,10 @@
       return UnitDay;
     case 'multi-dot':
       return MultiDotDay;
-<<<<<<< HEAD
     case 'multi-period':
       return MultiPeriodDay;
-=======
     case 'custom':
       return SingleDay;
->>>>>>> ae5f4c8c
     default:
       return Day;
     }
