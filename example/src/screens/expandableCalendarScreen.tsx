import React, {Component} from 'react';
import {StyleSheet} from 'react-native';
import {ExpandableCalendar, AgendaList, CalendarProvider, WeekCalendar} from 'react-native-calendars';
import testIDs from '../testIDs';
import {agendaItems, getMarkedDates} from '../mocks/agendaItems';
import AgendaItem from '../mocks/AgendaItem';
import {getTheme, themeColor, lightThemeColor} from '../mocks/theme';

<<<<<<< HEAD
const ITEMS: any[] = agendaItems;
=======
const today = new Date().toISOString().split('T')[0];
const fastDate = getPastDate(3);
const futureDates = getFutureDates(9);
const dates = [fastDate, today].concat(futureDates);
const themeColor = '#00AAAF';
const lightThemeColor = '#EBF9F9';

function getFutureDates(numberOfDays: number) {
  const array = [];
  for (let index = 1; index <= numberOfDays; index++) {
    const date = new Date(Date.now() + 864e5 * index); // 864e5 == 86400000 == 24*60*60*1000
    const dateString = date.toISOString().split('T')[0];
    array.push(dateString);
  }
  return array;
}

function getPastDate(numberOfDays: number) {
  return new Date(Date.now() - 864e5 * numberOfDays).toISOString().split('T')[0];
}

const ITEMS: any[] = [
  {
    title: dates[0],
    data: [{hour: '12am', duration: '1h', title: 'First Yoga'}]
  },
  {
    title: dates[1],
    data: [
      {hour: '4pm', duration: '1h', title: 'Pilates ABC'},
      {hour: '5pm', duration: '1h', title: 'Vinyasa Yoga'}
    ]
  },
  {
    title: dates[2],
    data: [
      {hour: '1pm', duration: '1h', title: 'Ashtanga Yoga'},
      {hour: '2pm', duration: '1h', title: 'Deep Stretches'},
      {hour: '3pm', duration: '1h', title: 'Private Yoga'}
    ]
  },
  {
    title: dates[3],
    data: [{hour: '12am', duration: '1h', title: 'Ashtanga Yoga'}]
  },
  {
    title: dates[4],
    data: [{}]
  },
  {
    title: dates[5],
    data: [
      {hour: '9pm', duration: '1h', title: 'Middle Yoga'},
      {hour: '10pm', duration: '1h', title: 'Ashtanga'},
      {hour: '11pm', duration: '1h', title: 'TRX'},
      {hour: '12pm', duration: '1h', title: 'Running Group'}
    ]
  },
  {
    title: dates[6], 
    data: [
      {hour: '12am', duration: '1h', title: 'Ashtanga Yoga'}
    ]
  },
  {
    title: dates[7], 
    data: [{}]
  },
  {
    title: dates[8],
    data: [
      {hour: '9pm', duration: '1h', title: 'Pilates Reformer'},
      {hour: '10pm', duration: '1h', title: 'Ashtanga'},
      {hour: '11pm', duration: '1h', title: 'TRX'},
      {hour: '12pm', duration: '1h', title: 'Running Group'}
    ]
  },
  {
    title: dates[9],
    data: [
      {hour: '1pm', duration: '1h', title: 'Ashtanga Yoga'},
      {hour: '2pm', duration: '1h', title: 'Deep Stretches'},
      {hour: '3pm', duration: '1h', title: 'Private Yoga'}
    ]
  },
  {
    title: dates[10], 
    data: [
      {hour: '12am', duration: '1h', title: 'Last Yoga'}
    ]
  }
];

type MarkedDates = {
  [key: string]: object;
}

function getMarkedDates(items: any[]) {
  const marked: MarkedDates = {};

  items.forEach(item => {
    // NOTE: only mark dates with data
    if (item.data && item.data.length > 0 && !isEmpty(item.data[0])) {
      marked[item.title] = {marked: true};
    } else {
      marked[item.title] = {disabled: true};
    }
  });
  return marked;
}

function getTheme() {
  const disabledColor = 'grey';

  return {
    // arrows
    arrowColor: 'black',
    arrowStyle: {padding: 0},
    // knob
    expandableKnobColor: themeColor,
    // month
    monthTextColor: 'black',
    textMonthFontSize: 16,
    textMonthFontFamily: 'HelveticaNeue',
    textMonthFontWeight: 'bold' as 'bold',
    // day names
    textSectionTitleColor: 'black',
    textDayHeaderFontSize: 12,
    textDayHeaderFontFamily: 'HelveticaNeue',
    textDayHeaderFontWeight: 'normal' as 'normal',
    // dates
    dayTextColor: themeColor,
    textDayFontSize: 18,
    textDayFontFamily: 'HelveticaNeue',
    textDayFontWeight: '500' as '500',
    textDayStyle: {marginTop: Platform.OS === 'android' ? 2 : 4},
    // selected date
    selectedDayBackgroundColor: themeColor,
    selectedDayTextColor: 'white',
    // disabled date
    textDisabledColor: disabledColor,
    // dot (marked date)
    dotColor: themeColor,
    selectedDotColor: 'white',
    disabledDotColor: disabledColor,
    dotStyle: {marginTop: -2}
  };
}

>>>>>>> ddabe09d
const leftArrowIcon = require('../img/previous.png');
const rightArrowIcon = require('../img/next.png');

interface Props {
  weekView?: boolean;
}

export default class ExpandableCalendarScreen extends Component<Props> {
  marked = getMarkedDates();
  theme = getTheme();
  todayBtnTheme = {
    todayButtonTextColor: themeColor
  };

  onDateChanged = (/* date, updateSource */) => {
    // console.warn('ExpandableCalendarScreen onDateChanged: ', date, updateSource);
    // fetch and set data for date + week ahead
  };

  onMonthChange = (/* month, updateSource */) => {
    // console.warn('ExpandableCalendarScreen onMonthChange: ', month, updateSource);
  };

  renderItem = ({item}: any) => {
    return <AgendaItem item={item}/>;
  };

  render() {
    return (
      <CalendarProvider
        date={ITEMS[1].title}
        onDateChanged={this.onDateChanged}
        onMonthChange={this.onMonthChange}
        showTodayButton
        disabledOpacity={0.6}
        theme={this.todayBtnTheme}
        // todayBottomMargin={16}
      >
        {this.props.weekView ? (
          <WeekCalendar testID={testIDs.weekCalendar.CONTAINER} firstDay={1} markedDates={this.marked}/>
        ) : (
          <ExpandableCalendar
            testID={testIDs.expandableCalendar.CONTAINER}
            // horizontal={false}
            // hideArrows
            // disablePan
            // hideKnob
            // initialPosition={ExpandableCalendar.positions.OPEN}
            // calendarStyle={styles.calendar}
            // headerStyle={styles.calendar} // for horizontal only
            // disableWeekScroll
            theme={this.theme}
            // disableAllTouchEventsForDisabledDays
            firstDay={1}
            markedDates={this.marked}
            leftArrowImageSource={leftArrowIcon}
            rightArrowImageSource={rightArrowIcon}
            // animateScroll
          />
        )}
        <AgendaList
          sections={ITEMS}
          renderItem={this.renderItem}
          // scrollToNextEvent
          // sectionStyle={styles.section}
          // dayFormat={'YYYY-MM-d'}
        />
      </CalendarProvider>
    );
  }
}

const styles = StyleSheet.create({
  calendar: {
    paddingLeft: 20,
    paddingRight: 20
  },
  section: {
    backgroundColor: lightThemeColor,
    color: 'grey',
    textTransform: 'capitalize'
  }
});<|MERGE_RESOLUTION|>--- conflicted
+++ resolved
@@ -2,13 +2,7 @@
 import {StyleSheet} from 'react-native';
 import {ExpandableCalendar, AgendaList, CalendarProvider, WeekCalendar} from 'react-native-calendars';
 import testIDs from '../testIDs';
-import {agendaItems, getMarkedDates} from '../mocks/agendaItems';
-import AgendaItem from '../mocks/AgendaItem';
-import {getTheme, themeColor, lightThemeColor} from '../mocks/theme';
-
-<<<<<<< HEAD
-const ITEMS: any[] = agendaItems;
-=======
+
 const today = new Date().toISOString().split('T')[0];
 const fastDate = getPastDate(3);
 const futureDates = getFutureDates(9);
@@ -158,7 +152,6 @@
   };
 }
 
->>>>>>> ddabe09d
 const leftArrowIcon = require('../img/previous.png');
 const rightArrowIcon = require('../img/next.png');
 
